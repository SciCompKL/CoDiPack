--- conflicted
+++ resolved
@@ -98,15 +98,9 @@
 struct OP11: public Expression<Real, OP11<Real, A, B> > {
   private:
     /** @brief The first argument of the function. */
-<<<<<<< HEAD
-    const A a_;
-    /** @brief The second argument of the function. */
-    const B b_;
-=======
     CODI_CREATE_STORE_TYPE(A) a_;
     /** @brief The second argument of the function. */
     CODI_CREATE_STORE_TYPE(B) b_;
->>>>>>> 04c01a82
   public:
 
     static const bool storeAsReference = false;
@@ -174,11 +168,7 @@
 struct OP10: public Expression<Real, OP10<Real, A> > {
   private:
     typedef typename TypeTraits<Real>::PassiveReal PassiveReal;
-<<<<<<< HEAD
-    const A a_;
-=======
     CODI_CREATE_STORE_TYPE(A) a_;
->>>>>>> 04c01a82
     const PassiveReal b_;
   public:
 
@@ -247,11 +237,7 @@
   private:
     typedef typename TypeTraits<Real>::PassiveReal PassiveReal;
     const PassiveReal a_;
-<<<<<<< HEAD
-    const B b_;
-=======
     CODI_CREATE_STORE_TYPE(B) b_;
->>>>>>> 04c01a82
   public:
 
     static const bool storeAsReference = false;
