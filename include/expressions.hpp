--- conflicted
+++ resolved
@@ -177,23 +177,19 @@
    * df/da = 1 and likewise for df/db so simply
    * call a and b's versions of calcGradient
    */
-<<<<<<< HEAD
-  template<typename Real, typename A, typename B> inline const typename TypeTraits<Real>::PassiveReal gradientA_Add(const A& a, const B& b, const Real& result) {
+  template<typename Real, typename A, typename B> CODI_INLINE const typename TypeTraits<Real>::PassiveReal gradientA_Add(const A& a, const B& b, const Real& result) {
     CODI_UNUSED(a);
     CODI_UNUSED(b);
     CODI_UNUSED(result);
     return 1.0;
   }
-  template<typename Real, typename A, typename B> inline const typename TypeTraits<Real>::PassiveReal gradientB_Add(const A& a, const B& b, const Real& result) {
+  template<typename Real, typename A, typename B> CODI_INLINE const typename TypeTraits<Real>::PassiveReal gradientB_Add(const A& a, const B& b, const Real& result) {
     CODI_UNUSED(a);
     CODI_UNUSED(b);
     CODI_UNUSED(result);
     return 1.0;
   }
-  template<typename Data, typename Real, typename A, typename B> inline void derv11_Add(Data& data, const A& a, const B& b, const Real& result) {
-=======
   template<typename Data, typename Real, typename A, typename B> CODI_INLINE void derv11_Add(Data& data, const A& a, const B& b, const Real& result) {
->>>>>>> 389d2b84
     CODI_UNUSED(result);
     a.calcGradient(data);
     b.calcGradient(data);
@@ -229,23 +225,19 @@
    * Implementation for f(a,b) = a - b
    * df/da = 1 so simply call a
    */
-<<<<<<< HEAD
-  template<typename Real, typename A, typename B> inline const typename TypeTraits<Real>::PassiveReal gradientA_Subtract(const A& a, const B& b, const Real& result) {
+  template<typename Real, typename A, typename B> CODI_INLINE const typename TypeTraits<Real>::PassiveReal gradientA_Subtract(const A& a, const B& b, const Real& result) {
     CODI_UNUSED(a);
     CODI_UNUSED(b);
     CODI_UNUSED(result);
     return 1.0;
   }
-  template<typename Real, typename A, typename B> inline const typename TypeTraits<Real>::PassiveReal gradientB_Subtract(const A& a, const B& b, const Real& result) {
+  template<typename Real, typename A, typename B> CODI_INLINE const typename TypeTraits<Real>::PassiveReal gradientB_Subtract(const A& a, const B& b, const Real& result) {
     CODI_UNUSED(a);
     CODI_UNUSED(b);
     CODI_UNUSED(result);
     return -1.0;
   }
-  template<typename Data, typename Real, typename A, typename B> inline void derv11_Subtract(Data& data, const A& a, const B& b, const Real& result) {
-=======
   template<typename Data, typename Real, typename A, typename B> CODI_INLINE void derv11_Subtract(Data& data, const A& a, const B& b, const Real& result) {
->>>>>>> 389d2b84
     CODI_UNUSED(result);
     a.calcGradient(data);
     b.calcGradient(data, -1.0);
@@ -280,21 +272,17 @@
   /*
    * Implementation for f(a,b) = a * b
    */
-<<<<<<< HEAD
-  template<typename Real, typename A, typename B> inline const B& gradientA_Multiply(const A& a, const B& b, const Real& result) {
+  template<typename Real, typename A, typename B> CODI_INLINE const B& gradientA_Multiply(const A& a, const B& b, const Real& result) {
     CODI_UNUSED(a);
     CODI_UNUSED(result);
     return b;
   }
-  template<typename Real, typename A, typename B> inline const A& gradientB_Multiply(const A& a, const B& b, const Real& result) {
+  template<typename Real, typename A, typename B> CODI_INLINE const A& gradientB_Multiply(const A& a, const B& b, const Real& result) {
     CODI_UNUSED(b);
     CODI_UNUSED(result);
     return a;
   }
-  template<typename Data, typename Real, typename A, typename B> inline void derv11_Multiply(Data& data, const A& a, const B& b, const Real& result) {
-=======
   template<typename Data, typename Real, typename A, typename B> CODI_INLINE void derv11_Multiply(Data& data, const A& a, const B& b, const Real& result) {
->>>>>>> 389d2b84
     CODI_UNUSED(result);
     a.calcGradient(data, b.getValue());
     b.calcGradient(data, a.getValue());
@@ -344,24 +332,20 @@
       }
     }
   }
-<<<<<<< HEAD
   // TODO: optimize return type
-  template<typename Real, typename A, typename B> inline const Real gradientA_Divide(const A& a, const B& b, const Real& result) {
+  template<typename Real, typename A, typename B> CODI_INLINE const Real gradientA_Divide(const A& a, const B& b, const Real& result) {
     checkArgumentsDivide(b);
     CODI_UNUSED(a);
     CODI_UNUSED(result);
     return 1.0 / b;
   }
   // TODO: optimize return type
-  template<typename Real, typename A, typename B> inline const Real gradientB_Divide(const A& a, const B& b, const Real& result) {
+  template<typename Real, typename A, typename B> CODI_INLINE const Real gradientB_Divide(const A& a, const B& b, const Real& result) {
     checkArgumentsDivide(b);
     CODI_UNUSED(a);
     return -result / b;
   }
-  template<typename Data, typename Real, typename A, typename B> inline void derv11_Divide(Data& data, const A& a, const B& b, const Real& result) {
-=======
   template<typename Data, typename Real, typename A, typename B> CODI_INLINE void derv11_Divide(Data& data, const A& a, const B& b, const Real& result) {
->>>>>>> 389d2b84
     checkArgumentsDivide(b.getValue());
     Real one_over_b = 1.0 / b.getValue();
     a.calcGradient(data, one_over_b);
@@ -419,9 +403,8 @@
       }
     }
   }
-<<<<<<< HEAD
   // TODO: optimize return type
-  template<typename Real, typename A, typename B> inline const Real gradientA_Atan2(const A& a, const B& b, const Real& result) {
+  template<typename Real, typename A, typename B> CODI_INLINE const Real gradientA_Atan2(const A& a, const B& b, const Real& result) {
     CODI_UNUSED(result);
     checkArgumentsAtan2(a, b);
     Real divisor = a * a + b * b;
@@ -430,17 +413,14 @@
 
   }
   // TODO: optimize return type
-  template<typename Real, typename A, typename B> inline const Real gradientB_Atan2(const A& a, const B& b, const Real& result) {
+  template<typename Real, typename A, typename B> CODI_INLINE const Real gradientB_Atan2(const A& a, const B& b, const Real& result) {
     CODI_UNUSED(result);
     checkArgumentsAtan2(a, b);
     Real divisor = a * a + b * b;
     divisor = 1.0 / divisor;
     return -a * divisor;
   }
-  template<typename Data, typename Real, typename A, typename B> inline void derv11_Atan2(Data& data, const A& a, const B& b, const Real& result) {
-=======
   template<typename Data, typename Real, typename A, typename B> CODI_INLINE void derv11_Atan2(Data& data, const A& a, const B& b, const Real& result) {
->>>>>>> 389d2b84
     CODI_UNUSED(result);
     checkArgumentsAtan2(a.getValue(), b.getValue());
     Real divisor = a.getValue() * a.getValue() + b.getValue() * b.getValue();
@@ -509,15 +489,14 @@
       }
     }
   }
-<<<<<<< HEAD
   // TODO: optimize return type
-  template<typename Real, typename A, typename B> inline Real gradientA_Pow(const A& a, const B& b, const Real& result) {
+  template<typename Real, typename A, typename B> CODI_INLINE Real gradientA_Pow(const A& a, const B& b, const Real& result) {
     CODI_UNUSED(result);
     checkArgumentsPow(a);
     return b * pow(a, b - 1.0);
   }
   // TODO: optimize return type
-  template<typename Real, typename A, typename B> inline Real gradientB_Pow(const A& a, const B& b, const Real& result) {
+  template<typename Real, typename A, typename B> CODI_INLINE Real gradientB_Pow(const A& a, const B& b, const Real& result) {
     checkArgumentsPow(a);
     if (a > 0.0) {
       return log(a) * result;
@@ -525,10 +504,7 @@
       return 0.0;
     }
   }
-  template<typename Data, typename Real, typename A, typename B> inline void derv11_Pow(Data& data, const A& a, const B& b, const Real& result) {
-=======
   template<typename Data, typename Real, typename A, typename B> CODI_INLINE void derv11_Pow(Data& data, const A& a, const B& b, const Real& result) {
->>>>>>> 389d2b84
     checkArgumentsPow(a.getValue());
     a.calcGradient(data, b.getValue() * pow(a.getValue(), b.getValue() - 1.0));
     if (a.getValue() > 0.0) {
@@ -571,8 +547,7 @@
   /*
    * Implementation for f(a,b) = Min(a,b)
    */
-<<<<<<< HEAD
-  template<typename Real, typename A, typename B> inline const typename TypeTraits<Real>::PassiveReal gradientA_Min(const A& a, const B& b, const Real& result) {
+  template<typename Real, typename A, typename B> CODI_INLINE const typename TypeTraits<Real>::PassiveReal gradientA_Min(const A& a, const B& b, const Real& result) {
     CODI_UNUSED(result);
     if(a < b) {
       return 1.0;
@@ -580,7 +555,7 @@
       return 0.0;
     }
   }
-  template<typename Real, typename A, typename B> inline const typename TypeTraits<Real>::PassiveReal gradientB_Min(const A& a, const B& b, const Real& result) {
+  template<typename Real, typename A, typename B> CODI_INLINE const typename TypeTraits<Real>::PassiveReal gradientB_Min(const A& a, const B& b, const Real& result) {
     CODI_UNUSED(result);
     if(a < b) {
       return 0.0;
@@ -588,10 +563,7 @@
       return 1.0;
     }
   }
-  template<typename Data, typename Real, typename A, typename B> inline void derv11_Min(Data& data, const A& a, const B& b, const Real& result) {
-=======
   template<typename Data, typename Real, typename A, typename B> CODI_INLINE void derv11_Min(Data& data, const A& a, const B& b, const Real& result) {
->>>>>>> 389d2b84
     if(a.getValue() < b.getValue()) {
       a.calcGradient(data);
     } else {
@@ -684,8 +656,7 @@
   /*
    * Implementation for f(a,b) = Max(a,b)
    */
-<<<<<<< HEAD
-  template<typename Real, typename A, typename B> inline const typename TypeTraits<Real>::PassiveReal gradientA_Max(const A& a, const B& b, const Real& result) {
+  template<typename Real, typename A, typename B> CODI_INLINE const typename TypeTraits<Real>::PassiveReal gradientA_Max(const A& a, const B& b, const Real& result) {
     CODI_UNUSED(result);
     if(a > b) {
       return 1.0;
@@ -693,7 +664,7 @@
       return 0.0;
     }
   }
-  template<typename Real, typename A, typename B> inline const typename TypeTraits<Real>::PassiveReal gradientB_Max(const A& a, const B& b, const Real& result) {
+  template<typename Real, typename A, typename B> CODI_INLINE const typename TypeTraits<Real>::PassiveReal gradientB_Max(const A& a, const B& b, const Real& result) {
     CODI_UNUSED(result);
     if(a > b) {
       return 0.0;
@@ -701,10 +672,7 @@
       return 1.0;
     }
   }
-  template<typename Data, typename Real, typename A, typename B> inline void derv11_Max(Data& data, const A& a, const B& b, const Real& result) {
-=======
   template<typename Data, typename Real, typename A, typename B> CODI_INLINE void derv11_Max(Data& data, const A& a, const B& b, const Real& result) {
->>>>>>> 389d2b84
     if(a.getValue() > b.getValue()) {
       a.calcGradient(data);
     } else {
