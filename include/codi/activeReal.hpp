--- conflicted
+++ resolved
@@ -82,17 +82,6 @@
     typedef typename Tape::Real Real;
 
     /**
-<<<<<<< HEAD
-     * @brief Defines that the active real's are stored as references in the expression templates.
-     */
-    static const bool storeAsReference = true;
-=======
-     * @brief Static definition of the tape.
-     */
-    static Tape globalTape;
->>>>>>> 6c519ef8
-
-    /**
      * @brief The tape used for the derivative calculations.
      */
     typedef Tape TapeType;
