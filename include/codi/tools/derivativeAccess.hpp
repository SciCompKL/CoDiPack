#pragma once

#include <utility>

#include "../aux/binomial.hpp"
#include "../aux/compileTimeLoop.hpp"
#include "../aux/exceptions.hpp"
#include "../aux/macros.hpp"
#include "../config.h"
#include "../expressions/lhsExpressionInterface.hpp"
#include "../traits/realTraits.hpp"

/** \copydoc codi::Namespace */
namespace codi {

#ifndef DOXYGEN_DISABLE

  /**
   * See DerivativeAccess for details about the number for each derivative order and the iteration order.
   */
  namespace DerivativeAccessImpl {
    CODI_INLINE size_t constexpr maximumDerivatives(size_t selectionDepth, size_t order) {
      return binomial(selectionDepth, order);
    }

    CODI_INLINE size_t constexpr maximumDerivativesPrimalBranch(size_t selectionDepth, size_t order) {
      return binomial(selectionDepth - 1, order);
    }

    CODI_INLINE size_t constexpr isPrimalBranch(size_t selectionDepth, size_t order, size_t l) {
      return l < maximumDerivativesPrimalBranch(selectionDepth, order);
    }

    template<typename Type, size_t selectionDepth, size_t order, size_t l>
    struct CheckCompileTimeValues {
      public:
        static_assert(selectionDepth <= RealTraits::MaxDerivativeOrder<Type>(),
                      "Selection depth must not be higher than the maximum derivative order.");
        static_assert(order <= selectionDepth, "Derivative order must not be higher than the selection depth.");
        static_assert(l < maximumDerivatives(selectionDepth, order),
                      "Selected derivative must not be greater than the number of available derivatives for that"
                      "order.");

        static bool constexpr isValid = true;
    };

    /**
     * @brief Compile time selection of correct derivative.
     *
     * Calls itself recursively.
     *
     * @tparam _Type CoDiPack type.
     * @tparam constant  If the argument has the constant modifier.
     * @tparam selectionDepth  Maximum derivative order of _Type.
     * @tparam order  Order of the derivative.
     * @tparam l  Index of the derivative of the chosen order.
     * @tparam primalBranch  Compile time selection of the primal or derivative branch.
     */
    template<typename Type, bool constant, size_t selectionDepth, size_t order, size_t l,
             bool primalBranch = isPrimalBranch(selectionDepth, order, l)>
    struct SelectCompileTime;

    /// \copydoc SelectCompileTime
    template<typename _Type, bool constant, size_t selectionDepth, size_t order, size_t l>
    struct SelectCompileTime<_Type, constant, selectionDepth, order, l, true> {
      public:
        using Type = CODI_DD(_Type, CODI_T(LhsExpressionInterface<double, double, CODI_ANY, CODI_ANY>));

        using Inner = SelectCompileTime<typename Type::Real, constant, selectionDepth - 1, order, l>;
        using ArgType = typename std::conditional<constant, Type const, Type>::type;
        using RType = typename Inner::RType;

        static_assert(CheckCompileTimeValues<Type, selectionDepth, order, l>::isValid, "Checks inside of type.");

        static RType& select(ArgType& value) {
          return Inner::select(value.value());
        }
    };

    /// \copydoc SelectCompileTime
    template<typename _Type, bool constant, size_t selectionDepth, size_t order, size_t l>
    struct SelectCompileTime<_Type, constant, selectionDepth, order, l, false> {
      public:
        using Type = CODI_DD(_Type, CODI_T(LhsExpressionInterface<double, double, CODI_ANY, CODI_ANY>));

        using Inner = SelectCompileTime<typename Type::Gradient, constant, selectionDepth - 1, order - 1,
                                        l - maximumDerivativesPrimalBranch(selectionDepth, order)>;
        using ArgType = typename std::conditional<constant, Type const, Type>::type;
        using RType = typename Inner::RType;

        static_assert(CheckCompileTimeValues<Type, selectionDepth, order, l>::isValid, "Checks inside of type.");

        static RType& select(ArgType& value) {
          return Inner::select(value.gradient());
        }
    };

    /// Terminator of selection recursion.
    template<typename Type, bool constant>
    struct SelectCompileTime<Type, constant, 0, 0, 0, true> {
      public:
        using ArgType = typename std::conditional<constant, Type const, Type>::type;
        using RType = ArgType;

        static RType& select(ArgType& value) {
          return value;
        }
    };

    /**
     * @brief Run time selection of a specific derivative.
     *
     * Calls itself recursively.
     *
     * @tparam _Type CoDiPack type.
     * @tparam constant  If the argument has the constant modifier.
     * @tparam _selectionDepth  Maximum derivative order of _Type.
     */
    template<typename _Type, bool constant, size_t _selectionDepth>
    struct SelectRunTime {
      public:
        using Type = CODI_DD(_Type, CODI_T(LhsExpressionInterface<double, double, CODI_ANY, CODI_ANY>));
        static size_t constexpr selectionDepth = CODI_DD(_selectionDepth, CODI_UNDEFINED_VALUE);

        static_assert(std::is_same<typename Type::Real, typename Type::Gradient>::value,
                      "CoDiPack type needs to have the same real and gradient value for run time derivative "
                      "selection.");
        static_assert(selectionDepth <= RealTraits::MaxDerivativeOrder<Type>(),
                      "Selection depth must not be higher than the maximum derivative order");

        using Inner = SelectRunTime<typename Type::Real, constant, selectionDepth - 1>;
        using ArgType = typename std::conditional<constant, Type const, Type>::type;
        using RType = typename Inner::RType;

        static RType& select(ArgType& v, size_t order, size_t l) {
          size_t const maxDerivativesPrimalBranch = binomial(selectionDepth - 1, order);
          if (l < maxDerivativesPrimalBranch) {
            return Inner::select(v.value(), order, l);
          } else {
            return Inner::select(v.gradient(), order - 1, l - maxDerivativesPrimalBranch);
          }
        }
    };

    /// Terminator of selection recursion.
    template<typename _Type, bool constant>
    struct SelectRunTime<_Type, constant, 0> {
      public:
        using Type = CODI_DD(_Type, double);
        using ArgType = typename std::conditional<constant, Type const, Type>::type;
        using RType = ArgType;

        static RType& select(ArgType& v, size_t order, size_t l) {
          CODI_UNUSED(order, l);
          return v;
        }
    };
  }
#endif

  /**
   * @brief A helper class for the access of the various derivatives in higher order AD types.
   *
   * A higher order derivative that is combined via the CoDiPack types has \f$2^n\f$ possible derivative values
   * (including the primal value) where \f$n\f$ is the number of types that are nested. If a second and third order type
   * are constructed via
   * \code{.cpp}
   *  typedef RealForwardGen<RealForward> t2s;
   *  typedef RealForwardGen<t2s>         t3s;
   * \endcode
   * then the second order type t2s has 4 possible values \f$(n = 2)\f$ and the third order type has 8
   * possible values \f$(n = 3)\f$. The number of derivatives per derivative order can be computed via
   * the binomial coefficient \f$\binom{n}{k}\f$ where \f$k\f$ is the derivative order. For a second order type
   * this yields 1 derivative of order zero (the primal value), two derivatives of first order, and one
   * derivative of second order. For a third order type this is 0:1, 1:3, 2:3, 3:1 (order:number).
   *
   * Given the derivative order \f$k\f$ and the index of the derivative within that order
   * \f$l\in\{0, ..., \binom{n}{k} - 1\}\f$, the algorithm in this class selects the corresponding derivative value.
   *
   * The class provides methods for the run time selection of the derivatives. If these methods are
   * used, then the AD types need to be defined such that all primal and derivative values have the same type.
   * If this is not the case, then the compiler will show errors that it cannot convert a value.
   *
   * The class provides methods for the compile time selection of the derivatives, too. These methods do not have
   * the restriction that all the primal and derivative types need to have the same type. On the other hand, the usual
   * compile time restrictions apply to the parameters of the templates, that is, they must be compile time constants.
   * Also, the setDerivatives method which sets all derivatives of one order may not be used if different primal
   * and gradient types are used. The provided objects must be convertible into all possible types that
   * are used at the leaf points of the recursion.
   *
   * The selection algorithm walks along the nodes in the nested classes. From the specified order and the derivative
   * number \f$l\f$ the algorithm checks if the derivative \f$l\f$ is in the lower (value) or upper (gradient) branch of
   * the nested classes. The value is compared against the number of derivatives of that order in the lower branch. If
   * smaller, the lower branch is taken. If larger or equal, the upper branch is taken.
   * For a third order type, the graph looks as follows.
   *
   * \code{.cpp}
   *  t3s  t2s  t1s  double | order  index
   *                        |
   *               ,---o    |  3     0
   *              /         |
   *            ,o-----o    |  2     2
   *           /            |
   *          /    ,---o    |  2     1
   *         /    /         |
   *        o----o-----o    |  1     2
   *       /                |
   *      /        ,---o    |  2     0
   *     /        /         |
   *    /       ,o-----o    |  1     1
   *   /       /            |
   *   |      /    ,---o    |  1     0
   *   |     /    /         |
   *   o----o----o-----o    |  0     0
   * \endcode
   *
   * The two columns at the end show the derivative order under the column 'order' and the index in that order
   * class under the column 'index'. It can be seen that the different derivative values of the same order are
   * not continuously ordered in the graph. For the 2nd order derivatives in the above example, the indices correspond
   * to the following calls.
   *
   * \code{.cpp}
   *   DA::derivative<2,0>(v) == v.value().gradient().gradient();
   *   DA::derivative<2,1>(v) == v.gradient().value().gradient();
   *   DA::derivative<2,2>(v) == v.gradient().gradient().value();
   * \endcode
   *
   * @tparam _Type  The AD type for which the derivatives are selected. The type must implement LhsExpressionInterface.
   */
  template<typename _Type>
  struct DerivativeAccess {
    public:

      /// See DerivativeAccess.
      using Type = CODI_DD(_Type, CODI_T(LhsExpressionInterface<double, double, CODI_ANY, CODI_ANY>));

      /// Helper for the run time selection of derivatives.
      template<bool constant, size_t selectionDepth>
      using SelectRunTime = DerivativeAccessImpl::SelectRunTime<Type, constant, selectionDepth>;

      /// Helper for the compile time selection of derivatives.
      template<bool constant, size_t selectionDepth, size_t order, size_t l>
      using SelectCompileTime = DerivativeAccessImpl::SelectCompileTime<Type, constant, selectionDepth, order, l>;

<<<<<<< HEAD
      /// Run time selection of derivatives. \f$order\in\{0, ..., selectionDepth\}\f$.
      /// \f$l\in\{0, ..., \binom{selectionDepth}{order} - 1\}\f$.
=======
      /// Run time selection of derivatives. order = 0 ... selectionDepth. l = 0 ... (\binom{selectionDepth}{order} -
      /// 1).
>>>>>>> 962592f4
      template<size_t selectionDepth = RealTraits::MaxDerivativeOrder<Type>()>
      static typename SelectRunTime<true, selectionDepth>::RType const& derivative(Type const& v, size_t order,
                                                                                   size_t l) {
        checkRuntimeSelection<selectionDepth>(order, l);

        return SelectRunTime<true, selectionDepth>::select(v, order, l);
      }

<<<<<<< HEAD
      /// Run time selection of derivatives. \f$order\in\{0, ..., selectionDepth\}\f$.
      /// \f$l\in\{0, ..., \binom{selectionDepth}{order} - 1\}\f$.
=======
      /// Run time selection of derivatives. order = 0 ... selectionDepth. l = 0 ... (\binom{selectionDepth}{order} -
      /// 1).
>>>>>>> 962592f4
      template<size_t selectionDepth = RealTraits::MaxDerivativeOrder<Type>()>
      static typename SelectRunTime<false, selectionDepth>::RType& derivative(Type& v, size_t order, size_t l) {
        checkRuntimeSelection<selectionDepth>(order, l);

        return SelectRunTime<false, selectionDepth>::select(v, order, l);
      }

      /// Run time set of all derivatives of the same order. \f$order\in\{0, ..., selectionDepth\}\f$.
      template<typename Derivative, size_t selectionDepth = RealTraits::MaxDerivativeOrder<Type>()>
      static void setAllDerivatives(Type& v, size_t order, Derivative const& d) {
        size_t const maxDerivatives = binomial(selectionDepth, order);
        for (size_t i = 0; i < maxDerivatives; i += 1) {
          derivative<selectionDepth>(v, order, i) = d;
        }
      }

      /// Run time set of all derivatives in the primal value part of the same order.
      /// \f$order\in\{0, ..., selectionDepth\}\f$.
      template<typename Derivative, size_t selectionDepth = RealTraits::MaxDerivativeOrder<Type>()>
      static void setAllDerivativesForward(Type& v, size_t order, Derivative const& d) {
        DerivativeAccess<typename Type::Real>::template setAllDerivatives<Derivative, selectionDepth - 1>(v.value(),
                                                                                                          order, d);
      }

      /// Run time set of all derivatives in the gradient part of the same order.
      /// \f$order\in\{0, ..., selectionDepth\}\f$.
      template<typename Derivative, size_t selectionDepth = RealTraits::MaxDerivativeOrder<Type>()>
      static void setAllDerivativesReverse(Type& v, size_t order, Derivative const& d) {
        DerivativeAccess<typename Type::Gradient>::template setAllDerivatives<Derivative, selectionDepth - 1>(
            v.gradient(), order - 1, d);
      }

<<<<<<< HEAD
      /// Compile time selection of derivatives. \f$order\in\{0, ..., selectionDepth\}\f$.
      /// \f$l\in\{0, ..., \binom{selectionDepth}{order} - 1\}\f$.
=======
      /// Compile time selection of derivatives. order = 0 ... selectionDepth. l = 0 ... (\binom{selectionDepth}{order}
      /// - 1).
>>>>>>> 962592f4
      template<size_t order, size_t l, size_t selectionDepth = RealTraits::MaxDerivativeOrder<Type>()>
      static typename SelectCompileTime<true, selectionDepth, order, l>::RType const& derivative(Type const& v) {
        return SelectCompileTime<true, selectionDepth, order, l>::select(v);
      }

<<<<<<< HEAD
      /// Compile time selection of derivatives. \f$order\in\{0, ..., selectionDepth\}\f$.
      /// \f$l\in\{0, ..., \binom{selectionDepth}{order} - 1\}\f$.
=======
      /// Compile time selection of derivatives. order = 0 ... selectionDepth. l = 0 ... (\binom{selectionDepth}{order}
      /// - 1).
>>>>>>> 962592f4
      template<size_t order, size_t l, size_t selectionDepth = RealTraits::MaxDerivativeOrder<Type>()>
      static typename SelectCompileTime<false, selectionDepth, order, l>::RType& derivative(Type& v) {
        return SelectCompileTime<false, selectionDepth, order, l>::select(v);
      }

      /// Compile time set of all derivatives of the same order. \f$order\in\{0, ..., selectionDepth\}\f$.
      template<size_t order, typename Derivative, size_t selectionDepth = RealTraits::MaxDerivativeOrder<Type>()>
      static void setAllDerivatives(Type& v, Derivative const& d) {
        CompileTimeLoop<DerivativeAccessImpl::maximumDerivatives(selectionDepth, order)>::eval(
            CallSetDerivative<order, Derivative, selectionDepth>{}, v, d);
      }

      /// Compile time set of all derivatives in the primal value part of the same order.
      /// \f$order\in\{0, ..., selectionDepth\}\f$.
      template<size_t order, typename Derivative, size_t selectionDepth = RealTraits::MaxDerivativeOrder<Type>()>
      static void setAllDerivativesForward(Type& v, Derivative const& d) {
        DerivativeAccess<typename Type::Real>::template setAllDerivatives<order, Derivative, selectionDepth - 1>(
            v.value(), d);
      }

      /// Compile time set of all derivatives in the gradient part of the same order.
      /// \f$order\in\{0, ..., selectionDepth\}\f$.
      template<size_t order, typename Derivative, size_t selectionDepth = RealTraits::MaxDerivativeOrder<Type>()>
      static void setAllDerivativesReverse(Type& v, Derivative const& d) {
        DerivativeAccess<typename Type::Gradient>::template setAllDerivatives<order - 1, Derivative,
                                                                              selectionDepth - 1>(v.gradient(), d);
      }

    private:

      template<size_t selectionDepth>
      static void checkRuntimeSelection(size_t order, size_t l) {
        if (order > selectionDepth) {
          CODI_EXCEPTION(
              "The derivative order must be smaller or equal than the maximum possible derivative. order: %d, max "
              "derivative: %d.",
              order, selectionDepth);
        }

        size_t numberDerivatives = binomial(selectionDepth, order);
        if (l >= numberDerivatives) {
          CODI_EXCEPTION(
              "The selected derivative must be smaller than the maximum number of derivatives. selected: %d, number "
              "derivatives: %d.",
              l, numberDerivatives);
        }
      }

      template<size_t order, typename Derivative, size_t selectionDepth>
      struct CallSetDerivative {
        public:
          template<size_t pos>
          void operator()(std::integral_constant<size_t, pos>, Type& v, Derivative const& d) {
            DerivativeAccess::derivative<order, pos - 1, selectionDepth>(v) = d;
          }
      };
  };
}<|MERGE_RESOLUTION|>--- conflicted
+++ resolved
@@ -242,13 +242,8 @@
       template<bool constant, size_t selectionDepth, size_t order, size_t l>
       using SelectCompileTime = DerivativeAccessImpl::SelectCompileTime<Type, constant, selectionDepth, order, l>;
 
-<<<<<<< HEAD
-      /// Run time selection of derivatives. \f$order\in\{0, ..., selectionDepth\}\f$.
-      /// \f$l\in\{0, ..., \binom{selectionDepth}{order} - 1\}\f$.
-=======
       /// Run time selection of derivatives. order = 0 ... selectionDepth. l = 0 ... (\binom{selectionDepth}{order} -
       /// 1).
->>>>>>> 962592f4
       template<size_t selectionDepth = RealTraits::MaxDerivativeOrder<Type>()>
       static typename SelectRunTime<true, selectionDepth>::RType const& derivative(Type const& v, size_t order,
                                                                                    size_t l) {
@@ -257,13 +252,8 @@
         return SelectRunTime<true, selectionDepth>::select(v, order, l);
       }
 
-<<<<<<< HEAD
-      /// Run time selection of derivatives. \f$order\in\{0, ..., selectionDepth\}\f$.
-      /// \f$l\in\{0, ..., \binom{selectionDepth}{order} - 1\}\f$.
-=======
       /// Run time selection of derivatives. order = 0 ... selectionDepth. l = 0 ... (\binom{selectionDepth}{order} -
       /// 1).
->>>>>>> 962592f4
       template<size_t selectionDepth = RealTraits::MaxDerivativeOrder<Type>()>
       static typename SelectRunTime<false, selectionDepth>::RType& derivative(Type& v, size_t order, size_t l) {
         checkRuntimeSelection<selectionDepth>(order, l);
@@ -296,25 +286,15 @@
             v.gradient(), order - 1, d);
       }
 
-<<<<<<< HEAD
-      /// Compile time selection of derivatives. \f$order\in\{0, ..., selectionDepth\}\f$.
-      /// \f$l\in\{0, ..., \binom{selectionDepth}{order} - 1\}\f$.
-=======
       /// Compile time selection of derivatives. order = 0 ... selectionDepth. l = 0 ... (\binom{selectionDepth}{order}
       /// - 1).
->>>>>>> 962592f4
       template<size_t order, size_t l, size_t selectionDepth = RealTraits::MaxDerivativeOrder<Type>()>
       static typename SelectCompileTime<true, selectionDepth, order, l>::RType const& derivative(Type const& v) {
         return SelectCompileTime<true, selectionDepth, order, l>::select(v);
       }
 
-<<<<<<< HEAD
-      /// Compile time selection of derivatives. \f$order\in\{0, ..., selectionDepth\}\f$.
-      /// \f$l\in\{0, ..., \binom{selectionDepth}{order} - 1\}\f$.
-=======
       /// Compile time selection of derivatives. order = 0 ... selectionDepth. l = 0 ... (\binom{selectionDepth}{order}
       /// - 1).
->>>>>>> 962592f4
       template<size_t order, size_t l, size_t selectionDepth = RealTraits::MaxDerivativeOrder<Type>()>
       static typename SelectCompileTime<false, selectionDepth, order, l>::RType& derivative(Type& v) {
         return SelectCompileTime<false, selectionDepth, order, l>::select(v);
