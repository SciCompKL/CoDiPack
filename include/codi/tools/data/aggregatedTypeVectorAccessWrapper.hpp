--- conflicted
+++ resolved
@@ -314,13 +314,7 @@
   template<typename T_Type>
   struct AggregatedTypeVectorAccessWrapperFactory<T_Type, ExpressionTraits::EnableIfLhsExpression<T_Type>> {
     public:
-<<<<<<< HEAD
-      using Type = CODI_DD(T_Type,
-                           CODI_T(LhsExpressionInterface<double, double, CODI_ANY,
-                                                         CODI_ANY>));  ///< See AggregatedTypeVectorAccessWrapperBase.
-=======
       using Type = CODI_DD(T_Type, CODI_DEFAULT_LHS_EXPRESSION);  ///< See AggregatedTypeVectorAccessWrapperBase.
->>>>>>> 553e88a8
 
       using RType = VectorAccessInterface<typename Type::Real, typename Type::Identifier>;
 
