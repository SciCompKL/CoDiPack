#pragma once

#include <type_traits>

#include "../aux/macros.hpp"
#include "../config.h"
#include "../expressions/logic/compileTimeTraversalLogic.hpp"

/** \copydoc codi::Namespace */
namespace codi {

  template<typename _Real, typename _Gradient, typename _Tape, typename _Impl>
  struct LhsExpressionInterface;

  template<typename _Real>
  struct ConstantExpression;

  template<typename _Tape>
  struct StaticContextActiveType;

  template<typename _Real, size_t _offset>
  struct StaticContextConstantExpression;

  /*******************************************************************************
   * Section: Detection of specific node types
   *
   * Description: TODO
   *
   */

  template<typename Impl, typename = void>
  struct IsLhsExpression : std::false_type {};

  template<typename Impl>
  struct IsLhsExpression<
    Impl,
    typename std::enable_if<
      std::is_base_of<
        LhsExpressionInterface<typename Impl::Real, typename Impl::Gradient, typename Impl::Tape, Impl>,
        Impl
      >::value
    >::type
  > : std::true_type {};

  template<typename Tape>
  struct IsLhsExpression<StaticContextActiveType<Tape>> : std::true_type {};

  template<typename Impl>
  using isLhsExpression = IsLhsExpression<Impl>;

  template<typename Impl>
  using enableIfLhsExpression = typename std::enable_if<isLhsExpression<Impl>::value>::type;

  template<typename Impl>
  struct IsConstantExpression : std::false_type {};

  template<typename Real>
  struct IsConstantExpression<ConstantExpression<Real>> : std::true_type {};

  template<typename Real, size_t offset>
  struct IsConstantExpression<StaticContextConstantExpression<Real, offset>> : std::true_type {};

  template<typename Impl>
  using isConstantExpression = IsConstantExpression<Impl>;

  template<typename Impl>
  using enableIfConstantExpression = typename std::enable_if<isConstantExpression<Impl>::value>::type;

  template<typename Impl>
  struct IsStaticContextActiveType : std::false_type {};

  template<typename Tape>
  struct IsStaticContextActiveType<StaticContextActiveType<Tape>> : std::true_type {};

  template<typename Impl>
  using isStaticContextActiveType = IsStaticContextActiveType<Impl>;

  template<typename Impl>
  using enableIfStaticContextActiveType = typename std::enable_if<isStaticContextActiveType<Impl>::value>::type;

  /*******************************************************************************
   * Section: Static values on expressions
   *
   * Description: TODO
   *
   */

  template<typename Expr>
  struct NumberOfActiveTypeArguments : public CompileTimeTraversalLogic<size_t, NumberOfActiveTypeArguments<Expr>> {
    public:

<<<<<<< HEAD
      static size_t constexpr value = NumberOfActiveTypeArguments::template eval<Expr>();

=======
>>>>>>> 5d2d11e5
      template<typename Node, typename = enableIfLhsExpression<Node>>
      CODI_INLINE static size_t constexpr term() {
        return 1;
      }
<<<<<<< HEAD
      using CompileTimeTraversalLogic<size_t, NumberOfActiveTypeArguments>::term;
=======
      using CompileTimeTraversalLogic<size_t, MaxNumberOfActiveTypeArguments>::term;

      static size_t constexpr value = MaxNumberOfActiveTypeArguments::template eval<Expr>();
>>>>>>> 5d2d11e5
  };

  template<typename Expr>
  struct NumberOfConstantTypeArguments : public CompileTimeTraversalLogic<size_t, NumberOfConstantTypeArguments<Expr>> {
    public:

<<<<<<< HEAD
      static size_t constexpr value = NumberOfConstantTypeArguments::template eval<Expr>();

=======
>>>>>>> 5d2d11e5
      template<typename Node, typename = enableIfConstantExpression<Node>>
      CODI_INLINE static size_t constexpr term() {
        return 1;
      }
<<<<<<< HEAD
      using CompileTimeTraversalLogic<size_t, NumberOfConstantTypeArguments>::term;
=======
      using CompileTimeTraversalLogic<size_t, MaxNumberOfConstantArguments>::term;

      static size_t constexpr value = MaxNumberOfConstantArguments::template eval<Expr>();
>>>>>>> 5d2d11e5
  };
}<|MERGE_RESOLUTION|>--- conflicted
+++ resolved
@@ -89,43 +89,25 @@
   struct NumberOfActiveTypeArguments : public CompileTimeTraversalLogic<size_t, NumberOfActiveTypeArguments<Expr>> {
     public:
 
-<<<<<<< HEAD
-      static size_t constexpr value = NumberOfActiveTypeArguments::template eval<Expr>();
-
-=======
->>>>>>> 5d2d11e5
       template<typename Node, typename = enableIfLhsExpression<Node>>
       CODI_INLINE static size_t constexpr term() {
         return 1;
       }
-<<<<<<< HEAD
       using CompileTimeTraversalLogic<size_t, NumberOfActiveTypeArguments>::term;
-=======
-      using CompileTimeTraversalLogic<size_t, MaxNumberOfActiveTypeArguments>::term;
 
-      static size_t constexpr value = MaxNumberOfActiveTypeArguments::template eval<Expr>();
->>>>>>> 5d2d11e5
+      static size_t constexpr value = NumberOfActiveTypeArguments::template eval<Expr>();
   };
 
   template<typename Expr>
   struct NumberOfConstantTypeArguments : public CompileTimeTraversalLogic<size_t, NumberOfConstantTypeArguments<Expr>> {
     public:
 
-<<<<<<< HEAD
-      static size_t constexpr value = NumberOfConstantTypeArguments::template eval<Expr>();
-
-=======
->>>>>>> 5d2d11e5
       template<typename Node, typename = enableIfConstantExpression<Node>>
       CODI_INLINE static size_t constexpr term() {
         return 1;
       }
-<<<<<<< HEAD
       using CompileTimeTraversalLogic<size_t, NumberOfConstantTypeArguments>::term;
-=======
-      using CompileTimeTraversalLogic<size_t, MaxNumberOfConstantArguments>::term;
 
-      static size_t constexpr value = MaxNumberOfConstantArguments::template eval<Expr>();
->>>>>>> 5d2d11e5
+      static size_t constexpr value = NumberOfConstantTypeArguments::template eval<Expr>();
   };
 }