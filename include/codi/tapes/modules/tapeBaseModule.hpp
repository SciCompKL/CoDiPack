﻿/*
 * CoDiPack, a Code Differentiation Package
 *
 * Copyright (C) 2015-2019 Chair for Scientific Computing (SciComp), TU Kaiserslautern
 * Homepage: http://www.scicomp.uni-kl.de
 * Contact:  Prof. Nicolas R. Gauger (codi@scicomp.uni-kl.de)
 *
 * Lead developers: Max Sagebaum, Tim Albring (SciComp, TU Kaiserslautern)
 *
 * This file is part of CoDiPack (http://www.scicomp.uni-kl.de/software/codi).
 *
 * CoDiPack is free software: you can redistribute it and/or
 * modify it under the terms of the GNU General Public License
 * as published by the Free Software Foundation, either version 3 of the
 * License, or (at your option) any later version.
 *
 * CoDiPack is distributed in the hope that it will be useful,
 * but WITHOUT ANY WARRANTY; without even the implied warranty
 * of MERCHANTABILITY or FITNESS FOR A PARTICULAR PURPOSE.
 *
 * See the GNU General Public License for more details.
 * You should have received a copy of the GNU
 * General Public License along with CoDiPack.
 * If not, see <http://www.gnu.org/licenses/>.
 *
 * Authors: Max Sagebaum, Tim Albring, (SciComp, TU Kaiserslautern)
 */

#pragma once

#include "../chunk.hpp"
#include "../reverseTapeInterface.hpp"
#include "../../configure.h"
#include "../../tapeTypes.hpp"
#include "../../tools/tapeValues.hpp"
#include "../../typeFunctions.hpp"

/**
 * @brief Global namespace for CoDiPack - Code Differentiation Package
 */
namespace codi {

  /**
   * The module defines the structures adjoints, adjointSize and active that have to be initialized
   * in the including class.
   * The module defines the types Position.
   *
   * It defines the methods initGradientData, destroyGradientData, getPosition, getZeroPosition, setGradient, getGradient, gradient, clearAdjoints,
   * reset(Pos), reset(), evaluate(), evaluate(Pos, Pos), evaluateForward(), evaluateForward(Pos, Pos), setActive,
   * setPassive, isActive, print Statistics from the TapeInterface and ReverseTapeInterface.
   *
   * It defines the methods resizeAdjoints, resizeAdjointsToIndexSize, cleanTapeBase, swapTapeBaseModule as interface functions for the
   * including class.
   *
   * @tparam    TapeTypes  All the types for the tape. Including the calculation type and the vector types.
   * @tparam         Tape  The full tape implementation
   */
  template<typename TapeTypes, typename Tape>
  struct TapeBaseModule : public virtual ReverseTapeInterface<typename TapeTypes::Real, typename TapeTypes::Index, typename TapeTypes::GradientValue, Tape, typename TapeTypes::Position > {

    private:
  // ----------------------------------------------------------------------
  // All definitions of the module
  // ----------------------------------------------------------------------

      CODI_INLINE_REVERSE_TAPE_TYPES(TapeTypes::BaseTypes)

      /** @brief The global position for the tape */
      typedef typename TapeTypes::Position Position;

      /** @brief Forward the GradientData from the tape types. */
      typedef typename TapeTypes::GradientData GradientData;

      /**
       * @brief Cast this class to the full.
       *
       * The full type is able to access all functions from the tape and other modules.
       *
       * @return  The full tape implementation.
       */
      Tape& cast() {
        return *static_cast<Tape*>(this);
      }

      /**
       * @brief Cast this class to the full.
       *
       * The full type is able to access all functions from the tape and other modules.
       *
       * @return  The full tape implementation.
       */
      const Tape& cast() const {
        return *static_cast<const Tape*>(this);
      }

    public:

      /** @brief True if the index handler of the tape provided linear indices. */
      static const bool LinearIndexHandler = TapeTypes::IndexHandler::IsLinear;

    protected:

      /**
       * @brief Determines if statements are recorded or ignored.
       */
      bool active;

      /**
       * @brief Default constructor
       */
      TapeBaseModule() :
        active(false)
      {}

      ~TapeBaseModule() {
      }

    protected:

      /**
       * @brief Initialize the TapeBaseModule.
       *
       * Called after all members of the tape have been initialized.
       */
      void initTapeBaseModule() {
        // Nothing to do
      }

      /**
       * @brief Swap the data of the tape base module with the data of the other tape base module.
       *
       * @param[in] other  The object with the other tape base module.
       */
      void swapTapeBaseModule(Tape& other) {
        std::swap(active, other.active);
      }

    public:

    // ----------------------------------------------------------------------
    // Public function from the TapeInterface and ReverseTapeInterface
    // ----------------------------------------------------------------------


      /**
       * @brief Set the index to zero.
       * @param[in] value Not used in this implementation.
       * @param[out] index The index of the active type.
       */
      CODI_INLINE void initGradientData(Real& value, Index& index) {
        CODI_UNUSED(value);
        index = Index();
      }

      /**
       * @brief The free method is called with the index on the index handler.
       * @param[in] value Not used in this implementation.
       * @param[in] index The index of the active type.
       */
      CODI_INLINE void destroyGradientData(Real& value, Index& index) {
        CODI_UNUSED(value);

        cast().indexHandler.freeIndex(index);
      }

      /**
       * @brief Get the current position of the tape.
       *
       * The position can be used to reset the tape to that position or to
       * evaluate only parts of the tape.
       * @return The current position of the tape.
       */
      CODI_INLINE Position getPosition() const {
        return cast().getRootVector().getPosition();
      }

      /**
       * @brief Get the initial position of the tape.
       *
       * The position can be used to reset the tape to that position or to
       * evaluate only parts of the tape.
       * @return The initial position of the tape.
       */
      CODI_INLINE Position getZeroPosition() const {
        return cast().getRootVector().getZeroPosition();
      }

      /**
       * @brief No check is performed because the gradient values do not exist.
       *
       * @param[in] gradientData  No used in this implementation.
       * @return always true
       */
      CODI_INLINE bool isGradientTotalZero(const GradientData& gradientData) {
        CODI_UNUSED(gradientData);

        return true;
      }


      /**
       * @brief Set the gradient value of the corresponding index.
       *
       * If the index 0 is the inactive indicator and is ignored.
       *
       * @param[in]    index  The index of the active type.
       * @param[in] gradient  The new value for the gradient.
       */
      void setGradient(Index& index, const GradientValue& gradient) {
        if(0 != index) {
          this->gradient(index) = gradient;
        }
      }

      /**
       * @brief Check whether the gradient data is zero.
       *
       * @param[in] index The index of the active type.
       * @return False if the gradient data is zero, otherwise returns true.
       */
      bool isActive(const Index& index) const{
        return (index != 0);
      }

      /**
<<<<<<< HEAD
=======
       * @brief Get the gradient value of the corresponding index.
       *
       * @param[in] index The index of the active type.
       * @return The gradient value corresponding to the given index.
       */
      CODI_INLINE GradientValue getGradient(const Index& index) const {
        if(0 == index || adjointsSize <= index) {
          return GradientValue();
        } else {
          return adjoints[index];
        }
      }

      /**
       * @brief Get a reference to the gradient value of the corresponding index.
       *
       * An index of 0 will raise an codiAssert exception.
       *
       * @param[in] index The index of the active type.
       * @return The reference to the gradient data.
       */
      CODI_INLINE GradientValue& gradient(const Index& index) {
        codiAssert(0 != index);
        codiAssert(index <= cast().indexHandler.getMaximumGlobalIndex());

        //TODO: Add error when index is bigger than expression count
        if(adjointsSize <= index) {
          resizeAdjoints(cast().indexHandler.getMaximumGlobalIndex() + 1);
        }

        return adjoints[index];
      }

      /**
       * @brief Get a reference to the gradient value of the corresponding index.
       *
       * An index of 0 will raise an codiAssert exception.
       *
       * @param[in] index The index of the active type.
       * @return The reference to the gradient data.
       */
      CODI_INLINE GradientValue& gradient(Index& index) {
        Index const& indexConst = index;
        return gradient(indexConst);
      }

      /**
       * @brief Get a constant reference to the gradient value of the corresponding index.
       *
       * @param[in] index The index of the active type.
       * @return The constant reference to the gradient data.
       */
      CODI_INLINE const GradientValue& gradient(const Index& index) const {
        if(adjointsSize <= index) {
          return adjoints[0];
        } else {
          return adjoints[index];
        }
      }

      /**
       * @brief Sets all adjoint/gradients to zero.
       */
      CODI_INLINE void clearAdjoints(){
        if(NULL != adjoints) {
          for(Index i = 0; i < adjointsSize; ++i) {
            adjoints[i] = GradientValue();
          }
        }
      }

      /**
>>>>>>> 6c519ef8
       * @brief Clear the derivative information from a value.
       *
       * The value is considered afterwards as not dependent on any input variables.
       *
       * @param[in,out] value The cleared variable.
       */
      void deactivateValue(ActiveReal<Tape>& value) {
        cast().indexHandler.freeIndex(value.getGradientData());
      }

      /**
       * @brief Reset the tape to the given position.
       *
       * @param[in] pos Reset the state of the tape to the given position.
       */
      CODI_INLINE void reset(const Position& pos) {
        cast().clearAdjoints(cast().getPosition(), pos);

        // reset will be done iteratively through the vectors
        cast().resetInternal(pos);
      }


      /**
       * @brief Reset the tape to its initial state.
       */
      CODI_INLINE void reset(bool resetAdjoints = true) {
        if(resetAdjoints) {
          cast().clearAdjoints();
        }

        cast().indexHandler.reset();

        // reset will be done iteratively through the vectors
        cast().resetInternal(cast().getZeroPosition());
      }

      /**
       * @brief Perform the primal evaluation from start to end.
       *
       * It has to hold start <= end.
       *
       * @param[in] start  The starting position for the forward evaluation.
       * @param[in]   end  The ending position for the forward evaluation.
       */
      CODI_NO_INLINE void evaluatePrimal(const Position& start, const Position& end) {
        cast().evaluatePrimalInternal(start, end);
      }

      /**
       * @brief Perform the primal evaluation from the initial position to the current position.
       */
      void evaluatePrimal() {
        evaluatePrimal(cast().getZeroPosition(), cast().getPosition());
      }

            /**
       * @brief Perform the adjoint evaluation from start to end with a custom adjoint vector.
       *
       * It has to hold start >= end.
       *
       * @param[in]           start  The starting position for the adjoint evaluation.
       * @param[in]             end  The ending position for the adjoint evaluation.
       * @param[in,out] adjointData  The vector for the adjoint evaluation. It has to have the size of getAdjointSize() + 1.
       *
       * @tparam AdjointData  The type needs to provide an add, multiply and comparison operation.
       */
      template<typename AdjointData>
      CODI_NO_INLINE void evaluate(const Position& start, const Position& end, AdjointData* adjointData) {
        cast().evaluateInternal(start, end, adjointData);
      }

      /**
       * @brief Perform the adjoint evaluation from the current position to the initial position.
       */
      void evaluate() {
        evaluate(cast().getPosition(), cast().getZeroPosition());
      }

      /**
       * @brief Perform the adjoint evaluation from start to end.
       *
       * It has to hold start >= end.
       *
       * @param[in] start  The starting position for the adjoint evaluation.
       * @param[in]   end  The ending position for the adjoint evaluation.
       */
      CODI_NO_INLINE void evaluate(const Position& start, const Position& end) {
        cast().resizeAdjointsToIndexSize();

        evaluate(start, end, cast().getAdjoints());
      }

      /**
       * @brief Perform the forward evaluation from start to end with a custom adjoint vector.
       *
       * It has to hold start <= end.
       *
       * @param[in]           start  The starting position for the forward evaluation.
       * @param[in]             end  The ending position for the forward evaluation.
       * @param[in,out] adjointData  The vector for the adjoint evaluation. It has to have the size of getAdjointSize() + 1.
       *
       * @tparam AdjointData  The type needs to provide an add, multiply and comparison operation.
       */
      template<typename AdjointData>
      CODI_NO_INLINE void evaluateForward(const Position& start, const Position& end, AdjointData* adjointData) {
        cast().evaluateForwardInternal(start, end, adjointData);
      }

      /**
<<<<<<< HEAD
       * @brief Perform the foward evaluation from the initial position to the current position.
=======
       * @brief Perform the forward evaluation from start to end.
       *
       * It has to hold start <= end.
       *
       * @param[in] start  The starting position for the forward evaluation.
       * @param[in]   end  The ending position for the forward evaluation.
       */
      CODI_NO_INLINE void evaluateForward(const Position& start, const Position& end) {
        resizeAdjointsToIndexSize();

        evaluateForward(start, end, adjoints);
      }

      /**
       * @brief Perform the forward evaluation from the initial position to the current position.
>>>>>>> 6c519ef8
       */
      void evaluateForward() {
        evaluateForward(cast().getZeroPosition(), cast().getPosition());
      }

      /**
       * @brief Perform the forward evaluation from start to end.
       *
       * It has to hold start <= end.
       *
       * @param[in] start  The starting position for the forward evaluation.
       * @param[in]   end  The ending position for the forward evaluation.
       */
      CODI_NO_INLINE void evaluateForward(const Position& start, const Position& end) {
        cast().resizeAdjointsToIndexSize();

        evaluateForward(start, end, cast().getAdjoints());
      }

      /**
       * @brief Start recording.
       */
      CODI_INLINE void setActive(){
        active = true;
      }

      /**
       * @brief Stop recording.
       */
      CODI_INLINE void setPassive(){
        active = false;
      }

      /**
       * @brief Check if the tape is active.
       * @return true if the tape is active.
       */
      CODI_INLINE bool isActive() const {
        return active;
      }

      /**
       * @brief The default passive index from the tape.
       *
       * @return Zero in the defined index type.
       */
      Index getPassiveIndex() const {
        return Index(0);
      }

      /**
       * @brief The default invalid index from the tape.
       *
       * @return Minus one in the defined index type.
       */
      Index getInvalidIndex() const {
        return Index(-1);
      }

      /**
       * @brief Prints statistics about the tape on the screen or into a stream
       *
       * Prints information such as stored statements/adjoints and memory usage on screen or into
       * the stream when an argument is provided.
       *
       * @param[in,out] out  The information is written to the stream.
       *
       * @tparam Stream The type of the stream.
       */
      template<typename Stream = std::ostream>
      void printStatistics(Stream& out = std::cout) const {

        TapeValues values = cast().getTapeValues();

        values.formatDefault(out);
      }

      /**
       * @brief Print the table header for the tape information to the stream.
       *
       * The data is written in a csv format with semicolons as an separator.
       *
       * @param[in,out] out  The stream which is used for the printing of the table header.
       * @tparam Stream  The type of the stream.
       */
      template<typename Stream = std::ostream>
      void printTableHeader(Stream& out = std::cout) const {

        TapeValues values = cast().getTapeValues();

        values.formatHeader(out);
      }

      /**
       * @brief Print the table data of the current tape state to the stream.
       *
       * The data is written in a csv format with semicolons as an separator.
       *
       * @param[in,out] out  The stream which is used for the printing of the table data.
       * @tparam Stream  The type of the stream.
       */
      template<typename Stream = std::ostream>
      void printTableRow(Stream& out = std::cout) const {

        TapeValues values = cast().getTapeValues();

        values.formatRow(out);
      }

      /**
       * @brief Return the size of the adjoint vector.
       *
       * @return The size of the adjoint vector.
       */
      size_t getAdjointSize() const {
        return cast().indexHandler.getMaximumGlobalIndex();
      }
  };
}<|MERGE_RESOLUTION|>--- conflicted
+++ resolved
@@ -223,81 +223,6 @@
       }
 
       /**
-<<<<<<< HEAD
-=======
-       * @brief Get the gradient value of the corresponding index.
-       *
-       * @param[in] index The index of the active type.
-       * @return The gradient value corresponding to the given index.
-       */
-      CODI_INLINE GradientValue getGradient(const Index& index) const {
-        if(0 == index || adjointsSize <= index) {
-          return GradientValue();
-        } else {
-          return adjoints[index];
-        }
-      }
-
-      /**
-       * @brief Get a reference to the gradient value of the corresponding index.
-       *
-       * An index of 0 will raise an codiAssert exception.
-       *
-       * @param[in] index The index of the active type.
-       * @return The reference to the gradient data.
-       */
-      CODI_INLINE GradientValue& gradient(const Index& index) {
-        codiAssert(0 != index);
-        codiAssert(index <= cast().indexHandler.getMaximumGlobalIndex());
-
-        //TODO: Add error when index is bigger than expression count
-        if(adjointsSize <= index) {
-          resizeAdjoints(cast().indexHandler.getMaximumGlobalIndex() + 1);
-        }
-
-        return adjoints[index];
-      }
-
-      /**
-       * @brief Get a reference to the gradient value of the corresponding index.
-       *
-       * An index of 0 will raise an codiAssert exception.
-       *
-       * @param[in] index The index of the active type.
-       * @return The reference to the gradient data.
-       */
-      CODI_INLINE GradientValue& gradient(Index& index) {
-        Index const& indexConst = index;
-        return gradient(indexConst);
-      }
-
-      /**
-       * @brief Get a constant reference to the gradient value of the corresponding index.
-       *
-       * @param[in] index The index of the active type.
-       * @return The constant reference to the gradient data.
-       */
-      CODI_INLINE const GradientValue& gradient(const Index& index) const {
-        if(adjointsSize <= index) {
-          return adjoints[0];
-        } else {
-          return adjoints[index];
-        }
-      }
-
-      /**
-       * @brief Sets all adjoint/gradients to zero.
-       */
-      CODI_INLINE void clearAdjoints(){
-        if(NULL != adjoints) {
-          for(Index i = 0; i < adjointsSize; ++i) {
-            adjoints[i] = GradientValue();
-          }
-        }
-      }
-
-      /**
->>>>>>> 6c519ef8
        * @brief Clear the derivative information from a value.
        *
        * The value is considered afterwards as not dependent on any input variables.
@@ -336,25 +261,6 @@
       }
 
       /**
-       * @brief Perform the primal evaluation from start to end.
-       *
-       * It has to hold start <= end.
-       *
-       * @param[in] start  The starting position for the forward evaluation.
-       * @param[in]   end  The ending position for the forward evaluation.
-       */
-      CODI_NO_INLINE void evaluatePrimal(const Position& start, const Position& end) {
-        cast().evaluatePrimalInternal(start, end);
-      }
-
-      /**
-       * @brief Perform the primal evaluation from the initial position to the current position.
-       */
-      void evaluatePrimal() {
-        evaluatePrimal(cast().getZeroPosition(), cast().getPosition());
-      }
-
-            /**
        * @brief Perform the adjoint evaluation from start to end with a custom adjoint vector.
        *
        * It has to hold start >= end.
@@ -371,24 +277,24 @@
       }
 
       /**
+       * @brief Perform the adjoint evaluation from start to end.
+       *
+       * It has to hold start >= end.
+       *
+       * @param[in] start  The starting position for the adjoint evaluation.
+       * @param[in]   end  The ending position for the adjoint evaluation.
+       */
+      CODI_NO_INLINE void evaluate(const Position& start, const Position& end) {
+        cast().resizeAdjointsToIndexSize();
+
+        evaluate(start, end, cast().getAdjoints());
+      }
+
+      /**
        * @brief Perform the adjoint evaluation from the current position to the initial position.
        */
       void evaluate() {
         evaluate(cast().getPosition(), cast().getZeroPosition());
-      }
-
-      /**
-       * @brief Perform the adjoint evaluation from start to end.
-       *
-       * It has to hold start >= end.
-       *
-       * @param[in] start  The starting position for the adjoint evaluation.
-       * @param[in]   end  The ending position for the adjoint evaluation.
-       */
-      CODI_NO_INLINE void evaluate(const Position& start, const Position& end) {
-        cast().resizeAdjointsToIndexSize();
-
-        evaluate(start, end, cast().getAdjoints());
       }
 
       /**
@@ -408,9 +314,6 @@
       }
 
       /**
-<<<<<<< HEAD
-       * @brief Perform the foward evaluation from the initial position to the current position.
-=======
        * @brief Perform the forward evaluation from start to end.
        *
        * It has to hold start <= end.
@@ -419,31 +322,35 @@
        * @param[in]   end  The ending position for the forward evaluation.
        */
       CODI_NO_INLINE void evaluateForward(const Position& start, const Position& end) {
-        resizeAdjointsToIndexSize();
-
-        evaluateForward(start, end, adjoints);
+        cast().resizeAdjointsToIndexSize();
+
+        evaluateForward(start, end, cast().getAdjoints());
       }
 
       /**
        * @brief Perform the forward evaluation from the initial position to the current position.
->>>>>>> 6c519ef8
        */
       void evaluateForward() {
         evaluateForward(cast().getZeroPosition(), cast().getPosition());
       }
 
       /**
-       * @brief Perform the forward evaluation from start to end.
+       * @brief Perform the primal evaluation from start to end.
        *
        * It has to hold start <= end.
        *
        * @param[in] start  The starting position for the forward evaluation.
        * @param[in]   end  The ending position for the forward evaluation.
        */
-      CODI_NO_INLINE void evaluateForward(const Position& start, const Position& end) {
-        cast().resizeAdjointsToIndexSize();
-
-        evaluateForward(start, end, cast().getAdjoints());
+      CODI_NO_INLINE void evaluatePrimal(const Position& start, const Position& end) {
+        cast().evaluatePrimalInternal(start, end);
+      }
+
+      /**
+       * @brief Perform the primal evaluation from the initial position to the current position.
+       */
+      void evaluatePrimal() {
+        evaluatePrimal(cast().getZeroPosition(), cast().getPosition());
       }
 
       /**
