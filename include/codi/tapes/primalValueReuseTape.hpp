#pragma once

#include <algorithm>
#include <functional>
#include <type_traits>

#include "../aux/macros.hpp"
#include "../aux/memberStore.hpp"
#include "../config.h"
#include "../expressions/lhsExpressionInterface.hpp"
#include "../expressions/logic/compileTimeTraversalLogic.hpp"
#include "../expressions/logic/constructStaticContext.hpp"
#include "../expressions/logic/traversalLogic.hpp"
#include "../traits/expressionTraits.hpp"
#include "data/chunk.hpp"
#include "indices/indexManagerInterface.hpp"
#include "primalValueBaseTape.hpp"

/** \copydoc codi::Namespace */
namespace codi {

  /**
   * @brief Final implementation for a primal value tape with a reuse index management.
   *
   * This class implements the interface methods from the PrimalValueBaseTape.
   *
   * @tparam _TapeTypes  JacobianTapeTypes definition.
   */
  template<typename _TapeTypes>
  struct PrimalValueReuseTape : public PrimalValueBaseTape<_TapeTypes, PrimalValueReuseTape<_TapeTypes>> {
    public:

      using TapeTypes =
          CODI_DD(_TapeTypes,
                  CODI_T(PrimalValueTapeTypes<double, double, IndexManagerInterface<int>, StatementEvaluatorInterface,
                                              DefaultChunkedData>));  ///< See PrimalValueLinearTape

      using Base = PrimalValueBaseTape<TapeTypes, PrimalValueReuseTape<TapeTypes>>;  ///< Base class abbreviation
      friend Base;  ///< Allow the base class to call protected and private methods.

      using Real = typename TapeTypes::Real;                              ///< See TapeTypesInterface.
      using Gradient = typename TapeTypes::Gradient;                      ///< See TapeTypesInterface.
      using Identifier = typename TapeTypes::Identifier;                  ///< See TapeTypesInterface.
      using PassiveReal = RealTraits::PassiveReal<Real>;                  ///< Basic computation type
      using StatementEvaluator = typename TapeTypes::StatementEvaluator;  ///< See PrimalValueTapeTypes
      using EvalHandle = typename TapeTypes::EvalHandle;                  ///< See PrimalValueTapeTypes
      using Position = typename Base::Position;                           ///< See TapeTypesInterface.

      using StatementData = typename TapeTypes::StatementData;  ///< See PrimalValueTapeTypes

      /// Constructor
      PrimalValueReuseTape() : Base() {}

      using Base::clearAdjoints;

      /// \copydoc codi::PositionalEvaluationTapeInterface::clearAdjoints
      void clearAdjoints(Position const& start, Position const& end) {
        // clear adjoints
        auto clearFunc = [this](Identifier* lhsIndex, Config::ArgumentSize* passiveArgs, Real* oldPrimal,
                                EvalHandle* evalHandle) {
          CODI_UNUSED(passiveArgs, oldPrimal, evalHandle);

<<<<<<< HEAD
          if (*lhsIndex < this->adjoints.size()) {
=======
          if(*lhsIndex < (Identifier)this->adjoints.size()) {
>>>>>>> 2e48c742
            this->adjoints[*lhsIndex] = Gradient();
          }
        };

        using StmtPosition = typename StatementData::Position;
        StmtPosition startStmt = this->externalFunctionData.template extractPosition<StmtPosition>(start);
        StmtPosition endStmt = this->externalFunctionData.template extractPosition<StmtPosition>(end);

        this->statementData.forEachReverse(startStmt, endStmt, clearFunc);
      }

    protected:

      /// \copydoc codi::PrimalValueBaseTape::internalEvaluateForwardStack
      CODI_INLINE static void internalEvaluateForwardStack(
          /* data from call */
          Real* primalVector, ADJOINT_VECTOR_TYPE* adjointVector,
          /* data from constantValueData */
          size_t& curConstantPos, size_t const& endConstantPos, PassiveReal const* const constantValues,
          /* data from passiveValueData */
          size_t& curPassivePos, size_t const& endPassivePos, Real const* const passiveValues,
          /* data from rhsIdentifiersData */
          size_t& curRhsIdentifiersPos, size_t const& endRhsIdentifiersPos, Identifier const* const rhsIdentifiers,
          /* data from statementData */
          size_t& curStatementPos, size_t const& endStatementPos, Identifier const* const lhsIdentifiers,
          Config::ArgumentSize const* const numberOfPassiveArguments, Real* const oldPrimalValues,
          EvalHandle const* const stmtEvalhandle) {
        CODI_UNUSED(endConstantPos, endPassivePos, endRhsIdentifiersPos);

        while (curStatementPos < endStatementPos) {
          Identifier const lhsIdentifier = lhsIdentifiers[curStatementPos];

          Gradient lhsTangent = Gradient();

          oldPrimalValues[curStatementPos] = primalVector[lhsIdentifier];
          primalVector[lhsIdentifier] = StatementEvaluator::template callForward<PrimalValueReuseTape>(
              stmtEvalhandle[curStatementPos], primalVector, adjointVector, lhsTangent,
              numberOfPassiveArguments[curStatementPos], curConstantPos, constantValues, curPassivePos, passiveValues,
              curRhsIdentifiersPos, rhsIdentifiers);

#if CODI_VariableAdjointInterfaceInPrimalTapes
          adjointVector->setLhsTangent(lhsIdentifier);
#else
          adjointVector[lhsIdentifier] = lhsTangent;
#endif

          curStatementPos += 1;
        }
      }

      /// \copydoc codi::PrimalValueBaseTape::internalEvaluatePrimalStack
      CODI_INLINE static void internalEvaluatePrimalStack(
          /* data from call */
          Real* primalVector,
          /* data from constantValueData */
          size_t& curConstantPos, size_t const& endConstantPos, PassiveReal const* const constantValues,
          /* data from passiveValueData */
          size_t& curPassivePos, size_t const& endPassivePos, Real const* const passiveValues,
          /* data from rhsIdentifiersData */
          size_t& curRhsIdentifiersPos, size_t const& endRhsIdentifiersPos, Identifier const* const rhsIdentifiers,
          /* data from statementData */
          size_t& curStatementPos, size_t const& endStatementPos, Identifier const* const lhsIdentifiers,
          Config::ArgumentSize const* const numberOfPassiveArguments, Real* const oldPrimalValues,
          EvalHandle const* const stmtEvalhandle) {
        CODI_UNUSED(endConstantPos, endPassivePos, endRhsIdentifiersPos);

        while (curStatementPos < endStatementPos) {
          Identifier const lhsIdentifier = lhsIdentifiers[curStatementPos];

          oldPrimalValues[curStatementPos] = primalVector[lhsIdentifier];
          primalVector[lhsIdentifier] = StatementEvaluator::template callPrimal<PrimalValueReuseTape>(
              stmtEvalhandle[curStatementPos], primalVector, numberOfPassiveArguments[curStatementPos], curConstantPos,
              constantValues, curPassivePos, passiveValues, curRhsIdentifiersPos, rhsIdentifiers);

          curStatementPos += 1;
        }
      }

      /// \copydoc codi::PrimalValueBaseTape::internalEvaluateReverseStack
      CODI_INLINE static void internalEvaluateReverseStack(
          /* data from call */
          Real* primalVector, ADJOINT_VECTOR_TYPE* adjointVector,
          /* data from constantValueData */
          size_t& curConstantPos, size_t const& endConstantPos, PassiveReal const* const constantValues,
          /* data from passiveValueData */
          size_t& curPassivePos, size_t const& endPassivePos, Real const* const passiveValues,
          /* data from rhsIdentifiersData */
          size_t& curRhsIdentifiersPos, size_t const& endRhsIdentifiersPos, Identifier const* const rhsIdentifiers,
          /* data from statementData */
          size_t& curStatementPos, size_t const& endStatementPos, Identifier const* const lhsIdentifiers,
          Config::ArgumentSize const* const numberOfPassiveArguments, Real const* const oldPrimalValues,
          EvalHandle const* const stmtEvalhandle) {
        CODI_UNUSED(endConstantPos, endPassivePos, endRhsIdentifiersPos);

        while (curStatementPos > endStatementPos) {
          curStatementPos -= 1;

          Identifier const lhsIdentifier = lhsIdentifiers[curStatementPos];

#if CODI_VariableAdjointInterfaceInPrimalTapes
          Gradient const lhsAdjoint;
          adjointVector->setLhsAdjoint(lhsIdentifier);
#else
          Gradient const lhsAdjoint = adjointVector[lhsIdentifier];
          adjointVector[lhsIdentifier] = Gradient();
#endif

          primalVector[lhsIdentifier] = oldPrimalValues[curStatementPos];

          StatementEvaluator::template callReverse<PrimalValueReuseTape>(
              stmtEvalhandle[curStatementPos], primalVector, adjointVector, lhsAdjoint,
              numberOfPassiveArguments[curStatementPos], curConstantPos, constantValues, curPassivePos, passiveValues,
              curRhsIdentifiersPos, rhsIdentifiers);
        }
      }

      /// \copydoc codi::PrimalValueBaseTape::internalResetPrimalValues
      CODI_INLINE void internalResetPrimalValues(Position const& pos) {
        // reset primals
        auto clearFunc = [this](Identifier* lhsIndex, Config::ArgumentSize* passiveArgs, Real* oldPrimal,
                                EvalHandle* evalHandle) {
          CODI_UNUSED(passiveArgs, evalHandle);

          this->primals[*lhsIndex] = *oldPrimal;
        };

        using StmtPosition = typename StatementData::Position;
        StmtPosition startStmt = this->externalFunctionData.template extractPosition<StmtPosition>(this->getPosition());
        StmtPosition endStmt = this->externalFunctionData.template extractPosition<StmtPosition>(pos);

        this->statementData.forEachReverse(startStmt, endStmt, clearFunc);
      }

<<<<<<< HEAD
      /// Only number of arguments is required for linear index managers
      CODI_INLINE void pushStmtData(Identifier const& index, Config::ArgumentSize const& numberOfPassiveArguments,
                                    Real const& oldPrimalValue, EvalHandle evalHandle) {
=======
      /// \copydoc codi::PrimalValueBaseTape::pushStmtData
      CODI_INLINE void pushStmtData(
          Identifier const& index,
          Config::ArgumentSize const& numberOfPassiveArguments,
          Real const& oldPrimalValue,
          EvalHandle evalHandle)
      {
>>>>>>> 2e48c742
        Base::statementData.pushData(index, numberOfPassiveArguments, oldPrimalValue, evalHandle);
      }

    public:
      /// \copydoc codi::PrimalEvaluationTapeInterface::revertPrimals
      void revertPrimals(Position const& pos) {
        internalResetPrimalValues(pos);
      }

  };
}<|MERGE_RESOLUTION|>--- conflicted
+++ resolved
@@ -60,11 +60,7 @@
                                 EvalHandle* evalHandle) {
           CODI_UNUSED(passiveArgs, oldPrimal, evalHandle);
 
-<<<<<<< HEAD
-          if (*lhsIndex < this->adjoints.size()) {
-=======
-          if(*lhsIndex < (Identifier)this->adjoints.size()) {
->>>>>>> 2e48c742
+          if (*lhsIndex < (Identifier)this->adjoints.size()) {
             this->adjoints[*lhsIndex] = Gradient();
           }
         };
@@ -198,19 +194,9 @@
         this->statementData.forEachReverse(startStmt, endStmt, clearFunc);
       }
 
-<<<<<<< HEAD
       /// Only number of arguments is required for linear index managers
       CODI_INLINE void pushStmtData(Identifier const& index, Config::ArgumentSize const& numberOfPassiveArguments,
                                     Real const& oldPrimalValue, EvalHandle evalHandle) {
-=======
-      /// \copydoc codi::PrimalValueBaseTape::pushStmtData
-      CODI_INLINE void pushStmtData(
-          Identifier const& index,
-          Config::ArgumentSize const& numberOfPassiveArguments,
-          Real const& oldPrimalValue,
-          EvalHandle evalHandle)
-      {
->>>>>>> 2e48c742
         Base::statementData.pushData(index, numberOfPassiveArguments, oldPrimalValue, evalHandle);
       }
 
