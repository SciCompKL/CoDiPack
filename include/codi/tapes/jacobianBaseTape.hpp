--- conflicted
+++ resolved
@@ -97,13 +97,9 @@
       using NestedPosition = typename JacobianData::Position;  ///< See JacobianTapeTypes.
       using Position = typename Base::Position;                ///< See TapeTypesInterface.
 
-<<<<<<< HEAD
-      static bool constexpr AllowJacobianOptimization = true;  ///< See InternalStatementRecordingInterface.
+      static bool constexpr AllowJacobianOptimization = true;  ///< See InternalStatementRecordingTapeInterface.
       static bool constexpr HasPrimalValues = false;           ///< See PrimalEvaluationTapeInterface.
-=======
-      static bool constexpr AllowJacobianOptimization = true;  ///< See InternalStatementRecordingTapeInterface.
-      static bool constexpr HasPrimalValues = false;           ///< See PrimalEvaluationTapeInterface
->>>>>>> a9a820f2
+
       static bool constexpr LinearIndexHandling =
           TapeTypes::IsLinearIndexHandler;                  ///< See IdentifierInformationTapeInterface.
       static bool constexpr RequiresPrimalRestore = false;  ///< See PrimalEvaluationTapeInterface.
