﻿/*
 * CoDiPack, a Code Differentiation Package
 *
 * Copyright (C) 2015-2019 Chair for Scientific Computing (SciComp), TU Kaiserslautern
 * Homepage: http://www.scicomp.uni-kl.de
 * Contact:  Prof. Nicolas R. Gauger (codi@scicomp.uni-kl.de)
 *
 * Lead developers: Max Sagebaum, Tim Albring (SciComp, TU Kaiserslautern)
 *
 * This file is part of CoDiPack (http://www.scicomp.uni-kl.de/software/codi).
 *
 * CoDiPack is free software: you can redistribute it and/or
 * modify it under the terms of the GNU General Public License
 * as published by the Free Software Foundation, either version 3 of the
 * License, or (at your option) any later version.
 *
 * CoDiPack is distributed in the hope that it will be useful,
 * but WITHOUT ANY WARRANTY; without even the implied warranty
 * of MERCHANTABILITY or FITNESS FOR A PARTICULAR PURPOSE.
 *
 * See the GNU General Public License for more details.
 * You should have received a copy of the GNU
 * General Public License along with CoDiPack.
 * If not, see <http://www.gnu.org/licenses/>.
 *
 * Authors: Max Sagebaum, Tim Albring, (SciComp, TU Kaiserslautern)
 */

#pragma once

#include <vector>
#include <algorithm>

#include "../../configure.h"
#include "../../tools/tapeValues.hpp"
#include "defaultGlobalIndexHandler.hpp"

/**
 * @brief Global namespace for CoDiPack - Code Differentiation Package
 */
namespace codi {

  /**
   * @brief Handles the indices that can be used and reused.
   *
   * New indices are generated if required. All the freed indices are stored in a list
   * and are reused when indices are needed.
   *
   * @tparam IndexType  The type for the handled indices.
   */
  template<typename IndexType, typename GlobalIndexHandler = DefaultGlobalIndexHandler<IndexType> >
  class ReuseIndexHandler {
    public:
      /**
       * @brief The type definition for other tapes who want to access the type.
       */
      typedef IndexType Index;

      /**
       * @brief If it is required to write an assign statement after the index is copied.
       */
      const static bool AssignNeedsStatement = true;

      /**
<<<<<<< HEAD
       * @brief Indicates if the index handler provides linearly increasing indices.
=======
       * @brief Indicates if the index handler provides linear increasing indices.
>>>>>>> 6c519ef8
       *
       * false for this index manager.
       */
      static const bool IsLinear = false;

    private:
      static GlobalIndexHandler globalIndexHandler;

      Index numGeneratedIndices;
      long numLiveIndices; // incremented for index assignments, decremented for index frees

      /**
       * @brief The list with the indices that are available for reuse.
       *
       * These indices have already been used.
       */
      std::vector<Index> usedIndices;

      /**
       * @brief The position for the used indices.
       */
      size_t usedIndicesPos;

      /**
       * @brief The list with the indices that are available for reuse.
       *
       * These indices have not been used in the current tape.
       */
      std::vector<Index> unusedIndices;

      /**
       * @brief The position for the unused indices.
       */
      size_t unusedIndicesPos;

      /**
       * @brief Indicates the destruction of the index handler.
       *
       * Required to prevent segmentation faults if variables are deleted after the index handler.
       */
      bool valid;

    public:

      /**
       * @brief Create a handler for index reuse.
       *
       * The argument reserveIndices will cause the index manager to reserve the first n indices, so that there are
       * not used by the index manager and are freely available to anybody.
       *
       * @param[in] reserveIndices  The number of indices that are reserved and not used by the manager.
       */
      ReuseIndexHandler(const Index reserveIndices) :
        numGeneratedIndices(0),
        numLiveIndices(0),
        usedIndices(),
        usedIndicesPos(0),
        unusedIndices(),
        unusedIndicesPos(0),
        valid(true)
      {
        CODI_UNUSED(reserveIndices);
        increaseIndicesSize(unusedIndices);
      }

      ~ReuseIndexHandler() {
        valid = false;
      }

      /**
       * @brief Free the index that is given to the method.
       *
       * The method checks if the index is equal to the current maximum. If yes
       * then the current maximum is decremented otherwise the index is added
       * to the freed list.
       *
       * @param[in,out] index  The index that is freed. It is set to zero in the method.
       */
      CODI_INLINE void freeIndex(Index& index) {
        if(valid && 0 != index) { // do not free the zero index

#if CODI_IndexHandle
          handleIndexFree(index);
#endif
          if(usedIndicesPos == usedIndices.size()) {
            increaseIndicesSize(usedIndices);
          }

          usedIndices[usedIndicesPos] = index;
          usedIndicesPos += 1;

          index = 0;
          --numLiveIndices;
        }
      }

      /**
       * @brief Generate a new index.
       *
       * @return The new index that can be used.
       */
      CODI_INLINE Index createIndex() {
        Index index;

        if(0 == usedIndicesPos) {
          if(0 == unusedIndicesPos) {
            generateNewIndices();
          }

          unusedIndicesPos -= 1;
          index = unusedIndices[unusedIndicesPos];
        } else {
          usedIndicesPos -= 1;
          index = usedIndices[usedIndicesPos];
        }

#if CODI_IndexHandle
        handleIndexCreate(index);
#endif
        ++numLiveIndices;
        return index;
      }

      /**
       * @brief Generate a new index that has not been used in the tape.
       *
       * @return The new index that can be used.
       */
      CODI_INLINE Index createUnusedIndex() {
        Index index;

        if(0 == unusedIndicesPos) {
          generateNewIndices();
        }

        unusedIndicesPos -= 1;
        index = unusedIndices[unusedIndicesPos];

#if CODI_IndexHandle
        handleIndexCreate(index);
#endif

        ++numLiveIndices;
        return index;
      }

      /**
       * @brief Check if the index is active if not a new index is generated.
       *
       * @param[in,out] index The current value of the index. If 0 then a new index is generated.
       */
      CODI_INLINE void assignIndex(Index& index) {
        if(0 == index) {
          index = this->createIndex();
        }
      }

      /**
       * @brief Check if the index is active if yes it is deleted and an unused index is generated.
       *
       * @param[in,out] index The current value of the index.
       */
      CODI_INLINE void assignUnusedIndex(Index& index) {
        freeIndex(index); // zero check is performed inside

        index = this->createUnusedIndex();
      }

      /**
       * @brief The index on the rhs is ignored in this manager.
       *
       * The manager ensures only that the lhs index is valid.
       */
      CODI_INLINE void copyIndex(Index& lhs, const Index& rhs) {
        CODI_UNUSED(rhs);
        assignIndex(lhs);
      }

      /**
       * @brief Adds all used indices to the unused indices vector.
       */
      CODI_INLINE void reset() {
        size_t totalSize = usedIndicesPos + unusedIndicesPos;
        if(totalSize > unusedIndices.size()) {
          increaseIndicesSizeTo(unusedIndices, totalSize);
        }

        for(size_t pos = 0; pos < usedIndicesPos; ++pos) {
          unusedIndices[unusedIndicesPos + pos] = usedIndices[pos];
        }
        unusedIndicesPos = totalSize;
        usedIndicesPos = 0;

        if(OptSortIndicesOnReset) {
          if(totalSize == unusedIndices.size()) {
            std::sort(unusedIndices.begin(), unusedIndices.end());
          } else {
            std::sort(&unusedIndices[0], &unusedIndices[unusedIndicesPos]);
          }
        }
      }

      /**
       * @brief Get the maximum global
       *
       * @return The maximum index that was used during the lifetime of this index handler.
       */
      static CODI_INLINE Index getMaximumGlobalIndex() {
        return globalIndexHandler.getNextIndex() - 1;
      }

      /**
       * @brief Get the number of the stored indices.
       *
       * @return The number of stored indices.
       */
      CODI_INLINE size_t getNumberStoredIndices() const {
        return unusedIndicesPos + usedIndicesPos;
      }

      /**
       * @brief Get the number of the allocated indices.
       *
       * @return The number of the allocated indices.
       */
      CODI_INLINE size_t getNumberAllocatedIndices() const {
        return unusedIndices.capacity() + usedIndices.capacity();
      }

      /**
       * @brief Add statistics about the used indices.
       *
       * Adds the
       *   maximum number of live indices,
       *   the current number of lives indices,
       *   the indices that are stored and
       *   the memory for the allocated indices.
       *
       * @param[in,out] values  The values where the information is added to.
       */
      void addValues(TapeValues& values) const {
        size_t storedIndices          = static_cast<size_t>(this->getNumberStoredIndices());

        if (this->numLiveIndices < 0) {
          std::cerr << "Warning: Index handler has freed more indices than it generated, causes overflow in statistics." << std::endl;
        }
        size_t currentLiveIndices     = static_cast<size_t>(this->numLiveIndices);
        size_t generatedIndices = static_cast<size_t>(this->numGeneratedIndices);

        double memoryStoredIndices    = static_cast<double>(storedIndices) * static_cast<double>(sizeof(Index)) * BYTE_TO_MB;
        double memoryAllocatedIndices = static_cast<double>(this->getNumberAllocatedIndices()) * static_cast<double>(sizeof(Index)) * BYTE_TO_MB;

        values.addSection("Indices");
        values.addData("Generated indices", generatedIndices);
        values.addData("Cur. live indices", currentLiveIndices);
        values.addData("Indices stored", storedIndices);
        values.addData("Memory used", memoryStoredIndices, true, false);
        values.addData("Memory allocated", memoryAllocatedIndices, false, true);
      }

    private:
      CODI_NO_INLINE void generateNewIndices() {
        // method is only called when unused indices are empty
        // initially it holds a number of unused indices which is
        // the same amount as we now generate, therefore we do not
        // check for size

        IndexRange<Index> newRange = globalIndexHandler.getRange();

        codiAssert(unusedIndices.size() >= newRange.size());

        for(size_t pos = 0; pos < newRange.size(); ++pos) {
          unusedIndices[unusedIndicesPos + pos] = newRange.first + static_cast<Index>(pos);
        }

        unusedIndicesPos = newRange.size();

        numGeneratedIndices += newRange.size();
      }

      CODI_NO_INLINE void increaseIndicesSize(std::vector<Index>& v) {
        v.resize(v.size() + globalIndexHandler.getRangeSize());
      }

      CODI_NO_INLINE void increaseIndicesSizeTo(std::vector<Index>& v, size_t minimalSize) {
        codiAssert(v.size() < minimalSize);

        size_t increaseMul = (minimalSize - v.size()) / globalIndexHandler.getRangeSize() + 1; // +1 rounds always up
        v.resize(v.size() + increaseMul * globalIndexHandler.getRangeSize());
      }
  };

  template<typename IndexType, typename GlobalIndexHandler>
  GlobalIndexHandler ReuseIndexHandler<IndexType, GlobalIndexHandler>::globalIndexHandler;
}<|MERGE_RESOLUTION|>--- conflicted
+++ resolved
@@ -62,11 +62,7 @@
       const static bool AssignNeedsStatement = true;
 
       /**
-<<<<<<< HEAD
        * @brief Indicates if the index handler provides linearly increasing indices.
-=======
-       * @brief Indicates if the index handler provides linear increasing indices.
->>>>>>> 6c519ef8
        *
        * false for this index manager.
        */
