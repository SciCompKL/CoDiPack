--- conflicted
+++ resolved
@@ -120,22 +120,13 @@
    */
   template <typename TapeTypes_t>
   class JacobiIndexTape final :
-<<<<<<< HEAD
-      public TapeBaseModule<TapeTypes, JacobiIndexTape<TapeTypes>>,
-      public JacobiModule<TapeTypes, JacobiIndexTape<TapeTypes>>,
-      public StatementModule<TapeTypes, JacobiIndexTape<TapeTypes>>,
-      public ExternalFunctionModule<TapeTypes, JacobiIndexTape<TapeTypes>>,
-      public IOModule<TapeTypes, JacobiIndexTape<TapeTypes>>,
-      public TapeTypes::template AdjointsModule<TapeTypes, JacobiIndexTape<TapeTypes>>,
-      public virtual ReverseTapeInterface<typename TapeTypes::Real, typename TapeTypes::Index, typename TapeTypes::GradientValue, JacobiIndexTape<TapeTypes>, typename TapeTypes::Position >
-=======
       public TapeBaseModule<TapeTypes_t, JacobiIndexTape<TapeTypes_t>>,
       public JacobiModule<TapeTypes_t, JacobiIndexTape<TapeTypes_t>>,
       public StatementModule<TapeTypes_t, JacobiIndexTape<TapeTypes_t>>,
       public ExternalFunctionModule<TapeTypes_t, JacobiIndexTape<TapeTypes_t>>,
       public IOModule<TapeTypes_t, JacobiIndexTape<TapeTypes_t>>,
+      public TapeTypes_t::template AdjointsModule<TapeTypes_t, JacobiIndexTape<TapeTypes_t>>,
       public virtual ReverseTapeInterface<typename TapeTypes_t::Real, typename TapeTypes_t::Index, typename TapeTypes_t::GradientValue, JacobiIndexTape<TapeTypes_t>, typename TapeTypes_t::Position >
->>>>>>> 6c519ef8
   {
   public:
 
