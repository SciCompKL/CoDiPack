/*
 * CoDiPack, a Code Differentiation Package
 *
 * Copyright (C) 2015-2022 Chair for Scientific Computing (SciComp), TU Kaiserslautern
 * Homepage: http://www.scicomp.uni-kl.de
 * Contact:  Prof. Nicolas R. Gauger (codi@scicomp.uni-kl.de)
 *
 * Lead developers: Max Sagebaum, Johannes Blühdorn (SciComp, TU Kaiserslautern)
 *
 * This file is part of CoDiPack (http://www.scicomp.uni-kl.de/software/codi).
 *
 * CoDiPack is free software: you can redistribute it and/or
 * modify it under the terms of the GNU General Public License
 * as published by the Free Software Foundation, either version 3 of the
 * License, or (at your option) any later version.
 *
 * CoDiPack is distributed in the hope that it will be useful,
 * but WITHOUT ANY WARRANTY; without even the implied warranty
 * of MERCHANTABILITY or FITNESS FOR A PARTICULAR PURPOSE.
 *
 * See the GNU General Public License for more details.
 * You should have received a copy of the GNU
 * General Public License along with CoDiPack.
 * If not, see <http://www.gnu.org/licenses/>.
 *
 * For other licensing options please contact us.
 *
 * Authors:
 *  - SciComp, TU Kaiserslautern:
 *    - Max Sagebaum
 *    - Johannes Blühdorn
 *    - Former members:
 *      - Tim Albring
 */
#pragma once

#include "activeTypeBase.hpp"

/** \copydoc codi::Namespace */
namespace codi {

  /**
   * @brief Represents a concrete lvalue in the CoDiPack expression tree.
   *
   * See ActiveTypeBase.
   *
   * This active type implements a static tape.
   *
   * @tparam T_Tape  The tape that manages all expressions created with this type.
   */
  template<typename T_Tape>
  struct ActiveType : public ActiveTypeBase<T_Tape, ActiveType<T_Tape>> {
    public:

<<<<<<< HEAD
      using Tape = CODI_DD(T_Tape, CODI_T(FullTapeInterface<double, double, int, EmptyPosition>));  ///< See ActiveType.
=======
      /// See ActiveType.
      /// For reverse AD, the tape must implement ReverseTapeInterface.
      /// For forward AD, the 'tape' (that is not a tape, technically) must implement
      /// InternalStatementRecordingTapeInterface and GradientAccessTapeInterface.
      using Tape = CODI_DD(T_Tape, CODI_DEFAULT_TAPE);
>>>>>>> 553e88a8

      using Base = ActiveTypeBase<T_Tape, ActiveType>;  ///< Base class abbreviation.

      using typename Base::Gradient;     ///< See ActiveTypeBase.
      using typename Base::Identifier;   ///< See ActiveTypeBase.
      using typename Base::PassiveReal;  ///< See ActiveTypeBase.
      using typename Base::Real;         ///< See ActiveTypeBase.

      using typename Base::ActiveResult;  ///< See ActiveTypeBase.
      using typename Base::StoreAs;       ///< See ActiveTypeBase.

    private:

      static Tape tape;

    public:

      /// Constructor
      CODI_INLINE ActiveType(ActiveType<Tape> const& v) : Base(static_cast<Base const&>(v)) {}

      using Base::Base;  // Use constructors from base class.

      /// Destructor
      CODI_INLINE ~ActiveType() {}

      /*******************************************************************************/
      /// @name Assignment operators (all forwarding to the base class)
      /// @{

      /// See ActiveTypeBase::operator=(ActiveTypeBase const&).
      CODI_INLINE ActiveType& operator=(ActiveType const& v) {
        static_cast<Base&>(*this) = static_cast<Base const&>(v);
        return *this;
      }

      using Base::operator=;

      /// @}
      /*******************************************************************************/
      /// @name Implementation of LhsExpressionInterface
      /// @{

      /// \copydoc codi::LhsExpressionInterface::getTape()
      static CODI_INLINE Tape& getTape() {
        return tape;
      }

      /// @}
  };

  // clang-format off
  template<typename Tape>
  CODI_DD(Tape, CODI_DEFAULT_TAPE) ActiveType<Tape>::tape{};
  // clang-format on
}<|MERGE_RESOLUTION|>--- conflicted
+++ resolved
@@ -52,15 +52,7 @@
   struct ActiveType : public ActiveTypeBase<T_Tape, ActiveType<T_Tape>> {
     public:
 
-<<<<<<< HEAD
-      using Tape = CODI_DD(T_Tape, CODI_T(FullTapeInterface<double, double, int, EmptyPosition>));  ///< See ActiveType.
-=======
-      /// See ActiveType.
-      /// For reverse AD, the tape must implement ReverseTapeInterface.
-      /// For forward AD, the 'tape' (that is not a tape, technically) must implement
-      /// InternalStatementRecordingTapeInterface and GradientAccessTapeInterface.
-      using Tape = CODI_DD(T_Tape, CODI_DEFAULT_TAPE);
->>>>>>> 553e88a8
+      using Tape = CODI_DD(T_Tape, CODI_DEFAULT_TAPE);  ///< See ActiveType.
 
       using Base = ActiveTypeBase<T_Tape, ActiveType>;  ///< Base class abbreviation.
 
