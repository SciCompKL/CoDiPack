--- conflicted
+++ resolved
@@ -170,11 +170,7 @@
       static int constexpr MaxDerivativeOrder = 1 + RealTraits::MaxDerivativeOrder<Real>();
 
       static CODI_INLINE PassiveReal const& getPassiveValue(Type const& v) {
-<<<<<<< HEAD
-        return RealTraits<Real>::getPassiveValue(v.getValue());
-=======
         return RealTraits::getPassiveValue(v.getValue());
->>>>>>> 3e7f45b1
       }
   };
 #endif
